use std::{fmt, iter, ops};
use std::borrow::Cow;
use std::cmp::Ordering;
use std::collections::btree_set::BTreeSet;
use std::collections::HashSet;
use std::fmt::{Display, Formatter};
use std::hash::{Hash, Hasher};
use std::ops::{Deref, Neg, Range};
use std::str::FromStr;

use enquote::enquote;
use serde::{Deserialize, Serialize};
use xxhash_rust::xxh3::Xxh3;

use lib::{fmt_duration_ms, hash_f64};

use crate::ast::expr_equals;
use crate::common::{
    AggregateModifier, BinModifier, format_num, GroupModifier, GroupModifierOp, JoinModifier,
    LabelFilter, LabelFilterExpr, LabelFilterOp, NAME_LABEL, Operator, StringExpr, Value,
    ValueType, VectorMatchCardinality, write_list,
};
use crate::functions::{AggregateFunction, BuiltinFunction, TransformFunction};
use crate::parser::{escape_ident, ParseError, ParseResult};
use crate::prelude::{BuiltinFunctionType, get_aggregate_arg_idx_for_optimization, InterpolatedSelector};

pub type BExpr = Box<Expr>;

/// Expression Trait. Useful for cases where match is not ergonomic
pub trait ExpressionNode {
    fn cast(self) -> Expr;
}

/// NumberExpr represents number expression.
#[derive(Default, Debug, Clone, Serialize, Deserialize)]
pub struct NumberLiteral {
    /// value is the parsed number, i.e. `1.23`, `-234`, etc.
    pub value: f64,
}

impl NumberLiteral {
    pub fn new(v: f64) -> Self {
        NumberLiteral { value: v }
    }

    pub fn return_type(&self) -> ValueType {
        ValueType::Scalar
    }
}

impl Value for NumberLiteral {
    fn value_type(&self) -> ValueType {
        ValueType::Scalar
    }
}

impl From<f64> for NumberLiteral {
    fn from(value: f64) -> Self {
        NumberLiteral::new(value)
    }
}

impl From<i64> for NumberLiteral {
    fn from(value: i64) -> Self {
        NumberLiteral::new(value as f64)
    }
}

impl From<usize> for NumberLiteral {
    fn from(value: usize) -> Self {
        NumberLiteral::new(value as f64)
    }
}

impl Into<f64> for NumberLiteral {
    fn into(self) -> f64 {
        self.value
    }
}

impl PartialEq<NumberLiteral> for NumberLiteral {
    fn eq(&self, other: &Self) -> bool {
        self.value == other.value || self.value.is_nan() && other.value.is_nan()
    }
}

impl ExpressionNode for NumberLiteral {
    fn cast(self) -> Expr {
        Expr::Number(self.clone())
    }
}

impl Display for NumberLiteral {
    fn fmt(&self, f: &mut Formatter) -> fmt::Result {
        format_num(f, self.value)
    }
}

impl Hash for NumberLiteral {
    fn hash<H: Hasher>(&self, state: &mut H) {
        hash_f64(state, self.value);
    }
}

impl Neg for NumberLiteral {
    type Output = Self;

    fn neg(self) -> Self::Output {
        let value = -self.value;
        NumberLiteral { value }
    }
}

impl Deref for NumberLiteral {
    type Target = f64;

    fn deref(&self) -> &Self::Target {
        &self.value
    }
}

/// DurationExpr contains a duration
#[derive(Default, Debug, Clone, PartialEq, Eq, Hash, Serialize, Deserialize)]
pub struct DurationExpr {
    /// Duration in milliseconds
    pub value: i64,
    pub requires_step: bool,
}

impl DurationExpr {
    pub fn new(millis: i64, needs_step: bool) -> Self {
        Self {
            value: millis,
            requires_step: needs_step,
        }
    }

    /// Duration returns the duration from de in milliseconds.
    pub fn value(&self, step: i64) -> i64 {
        if self.requires_step {
            self.value * step
        } else {
            self.value
        }
    }

    pub fn return_type(&self) -> ValueType {
        ValueType::Scalar
    }
}

impl Display for DurationExpr {
    fn fmt(&self, f: &mut Formatter) -> fmt::Result {
        if self.requires_step {
            write!(f, "{}i", self.value)
        } else {
            fmt_duration_ms(f, self.value)
        }
    }
}

// todo: MetricExpr => Selector
/// MetricExpr represents MetricsQL metric with optional filters, i.e. `foo{...}`.
#[derive(Debug, Clone, Hash, Serialize, Deserialize)]
pub struct MetricExpr {
    /// LabelFilters contains a list of label filters from curly braces.
    /// Filter or metric name must be the first if present.
    pub label_filters: Vec<LabelFilter>,
}

impl MetricExpr {
    pub fn new<S: Into<String>>(name: S) -> MetricExpr {
        let name_filter = LabelFilter::new(LabelFilterOp::Equal, NAME_LABEL, name.into()).unwrap();
        MetricExpr {
            label_filters: vec![name_filter],
        }
    }

    pub fn with_filters(filters: Vec<LabelFilter>) -> Self {
        MetricExpr {
            label_filters: filters,
        }
    }

    pub fn is_empty(&self) -> bool {
        self.label_filters.is_empty()
    }

    pub fn has_non_empty_metric_group(&self) -> bool {
        if self.label_filters.is_empty() {
            return false;
        }
        self.label_filters[0].is_metric_name_filter()
    }

    pub fn is_only_metric_group(&self) -> bool {
        if !self.has_non_empty_metric_group() {
            return false;
        }
        self.label_filters.len() == 1
    }

    pub fn name(&self) -> Option<&str> {
        match self
            .label_filters
            .iter()
            .find(|filter| filter.is_name_label())
        {
            Some(f) => Some(&f.value),
            None => None,
        }
    }

    pub fn add_tag<S: Into<String>>(&mut self, name: S, value: &str) {
        let name_str = name.into();
        for label in self.label_filters.iter_mut() {
            if label.label == name_str {
                label.value.clear();
                label.value.push_str(value);
                return;
            }
        }
        self.label_filters.push(LabelFilter {
            op: LabelFilterOp::Equal,
            label: name_str,
            value: value.to_string(),
        });
    }

    pub fn return_type(&self) -> ValueType {
        ValueType::InstantVector
    }

    pub fn is_empty_matchers(&self) -> bool {
        if self.is_empty() {
            return true;
        }
        self.label_filters.iter().all(|x| x.is_empty_matcher())
    }

    /// find all the matchers whose name equals the specified name.
    pub fn find_matchers(&self, name: &str) -> Vec<&LabelFilter> {
        self.label_filters
            .iter()
            .filter(|m| m.label.eq_ignore_ascii_case(name))
            .collect()
    }

    pub fn sort_filters(&mut self) {
        self.label_filters.sort_by(|a, b| {
            let mut res = a.label.cmp(&b.label);
            match res {
                Ordering::Equal => {
                    res = a.value.cmp(&b.value);
                    if res == Ordering::Equal {
                        let right = b.op.as_str();
                        res = a.op.as_str().cmp(right)
                    }
                    res
                },
                _ => res
            }
        });
    }
}

impl Value for MetricExpr {
    fn value_type(&self) -> ValueType {
        ValueType::InstantVector
    }
}

impl Display for MetricExpr {
    fn fmt(&self, f: &mut Formatter) -> fmt::Result {
        if self.is_empty() {
            write!(f, "{{}}")?;
            return Ok(());
        }

        let mut lfs: &[LabelFilter] = &self.label_filters;

        if !lfs.is_empty() {
            let lf = &lfs[0];
            if lf.is_name_label() {
                write!(f, "{}", &lf.value)?;
                lfs = &lfs[1..];
            }
        }

        if !lfs.is_empty() {
            write!(f, "{{")?;
            write_list(lfs.iter(), f, false)?;
            write!(f, "}}")?;
        }
        Ok(())
    }
}

impl Default for MetricExpr {
    fn default() -> Self {
        Self {
            label_filters: vec![],
        }
    }
}

impl PartialEq<MetricExpr> for MetricExpr {
    fn eq(&self, other: &MetricExpr) -> bool {
        if self.label_filters.len() != other.label_filters.len() {
            return false;
        }
<<<<<<< HEAD
        if self.label_filter_expressions.len() != other.label_filter_expressions.len() {
            return false;
        }
=======
>>>>>>> c6691975
        let mut hasher: Xxh3 = Xxh3::new();

        if !self.label_filters.is_empty() {
            let mut set: BTreeSet<u64> = BTreeSet::new();
            for filter in &self.label_filters {
                hasher.reset();
                filter.update_hash(&mut hasher);
                set.insert(hasher.digest());
<<<<<<< HEAD
            }

            for filter in &other.label_filters {
                hasher.reset();
                filter.update_hash(&mut hasher);
                let hash = hasher.digest();
                if !set.contains(&hash) {
                    return false
                }
            }
        }

        if !self.label_filter_expressions.is_empty() {
            let mut set: BTreeSet<u64> = BTreeSet::new();
            for filter in &self.label_filter_expressions {
                hasher.reset();
                filter.update_hash(&mut hasher);
                set.insert(hasher.digest());
            }

            for filter in &other.label_filter_expressions {
=======
            }

            for filter in &other.label_filters {
>>>>>>> c6691975
                hasher.reset();
                filter.update_hash(&mut hasher);
                let hash = hasher.digest();
                if !set.contains(&hash) {
                    return false
                }
            }
        }

        true
    }
}

impl ExpressionNode for MetricExpr {
    fn cast(self) -> Expr {
        Expr::MetricExpression(self)
    }
}

/// FuncExpr represents MetricsQL function such as `rate(...)`
#[derive(Debug, Clone, PartialEq, Serialize, Deserialize)]
pub struct FunctionExpr {
    pub name: String,

    pub function: BuiltinFunction,

    /// Args contains function args.
    pub args: Vec<Expr>,

    #[serde(skip_serializing_if = "Option::is_none")]
    pub arg_idx_for_optimization: Option<usize>,

    /// If keep_metric_names is set to true, then the function should keep metric names.
    pub keep_metric_names: bool,

    pub is_scalar: bool,

    pub return_type: ValueType,
}

impl FunctionExpr {
    pub fn new(name: &str, args: Vec<Expr>) -> ParseResult<Self> {
        let func_name = if name.is_empty() { "union" } else { name };
        let function = BuiltinFunction::new(func_name)?;
        let return_type = function.return_type(&args)?; // TODO
        let is_scalar = function.is_scalar();
        let arg_idx = function.get_arg_idx_for_optimization(args.len());

        Ok(Self {
            name: name.to_string(),
            args,
            arg_idx_for_optimization: arg_idx,
            keep_metric_names: false,
            is_scalar,
            function,
            return_type,
        })
    }

    pub fn return_type(&self) -> ValueType {
        self.return_type
    }

    pub fn function_type(&self) -> BuiltinFunctionType {
        self.function.get_type()
    }

    pub fn get_arg_for_optimization(&self) -> Option<&Expr> {
        match self.arg_idx_for_optimization {
            None => None,
            Some(idx) => Some(&self.args[idx]),
        }
    }

    pub fn default_rollup(arg: Expr) -> ParseResult<Self> {
        Self::from_single_arg("default_rollup", arg)
    }

    pub fn from_single_arg(name: &str, arg: Expr) -> ParseResult<Self> {
        let args = vec![arg];
        Self::new(name, args)
    }

    pub fn is_rollup(&self) -> bool {
        self.function_type() == BuiltinFunctionType::Rollup
    }
}

impl Display for FunctionExpr {
    fn fmt(&self, f: &mut Formatter) -> fmt::Result {
        write!(f, "{}", self.function.name())?;
        write_list(&mut self.args.iter(), f, true)?;
        if self.keep_metric_names {
            write!(f, " keep_metric_names")?;
        }
        Ok(())
    }
}

/// AggregationExpr represents aggregate function such as `sum(...) by (...)`
#[derive(Debug, Clone, PartialEq, Serialize, Deserialize)]
pub struct AggregationExpr {
    /// name is the aggregation function name.
    pub name: String,

    /// function is the aggregation function.
    pub function: AggregateFunction,

    /// function args.
    pub args: Vec<Expr>,

    /// optional modifier such as `by (...)` or `without (...)`.
    #[serde(skip_serializing_if = "Option::is_none")]
    pub modifier: Option<AggregateModifier>,

    /// optional limit for the number of output time series.
    /// This is an MetricsQL extension.
    ///
    /// Example: `sum(...) by (...) limit 10` would return maximum 10 time series.
    pub limit: usize,

    pub keep_metric_names: bool,

    #[serde(skip_serializing_if = "Option::is_none")]
    pub arg_idx_for_optimization: Option<usize>,

    pub can_incrementally_eval: bool,
}

impl AggregationExpr {
    pub fn new(function: AggregateFunction, args: Vec<Expr>) -> AggregationExpr {
        let arg_len = args.len();
        let can_incrementally_eval = Self::can_incrementally_eval(&args);
        let mut ae = AggregationExpr {
            name: function.to_string(),
            args,
            modifier: None,
            limit: 0,
            function: function.clone(),
            keep_metric_names: false,
            arg_idx_for_optimization: get_aggregate_arg_idx_for_optimization(function, arg_len),
            can_incrementally_eval,
        };

        ae.set_keep_metric_names();
        ae
    }

    pub fn from_name(name: &str) -> ParseResult<Self> {
        let function = AggregateFunction::from_str(name)?;
        Ok(Self::new(function, vec![]))
    }

    pub fn with_modifier(mut self, modifier: AggregateModifier) -> Self {
        self.modifier = Some(modifier);
        self
    }

    pub fn with_args(mut self, args: &[Expr]) -> Self {
        self.args = args.to_vec();
        self.set_keep_metric_names();
        self
    }

    fn set_keep_metric_names(&mut self) {
        if self.args.len() != 1 {
            self.keep_metric_names = false;
            return;
        }
        match &self.args[0] {
            Expr::Function(fe) => {
                self.keep_metric_names = fe.keep_metric_names;
            }
            Expr::Aggregation(ae) => {
                self.keep_metric_names = ae.keep_metric_names;
            }
            _ => self.keep_metric_names = false,
        }
    }

    pub fn return_type(&self) -> ValueType {
        ValueType::InstantVector
    }

    pub fn get_arg_for_optimization(&self) -> Option<&'_ Expr> {
        match self.arg_idx_for_optimization {
            None => None,
            Some(idx) => Some(&self.args[idx]),
        }
    }

    // Check if args[0] contains one of the following:
    // - metricExpr
    // - metricExpr[d]
    // -: RollupFunc(metricExpr)
    // -: RollupFunc(metricExpr[d])
    fn can_incrementally_eval(args: &Vec<Expr>) -> bool {
        if args.len() != 1 {
            return false;
        }

        fn validate(me: &MetricExpr, for_subquery: bool) -> bool {
            if me.is_empty() || for_subquery {
                return false;
            }

            return true;
        }

        return match &args[0] {
            Expr::MetricExpression(me) => validate(me, false),
            Expr::Rollup(re) => {
                match re.expr.deref() {
                    // e = metricExpr[d]
                    Expr::MetricExpression(me) => validate(me, re.for_subquery()),
                    _ => false,
                }
            }
            Expr::Function(fe) => match fe.function {
                BuiltinFunction::Rollup(_) => {
                    return if let Some(arg) = fe.get_arg_for_optimization() {
                        match arg.deref() {
                            Expr::MetricExpression(me) => validate(me, false),
                            Expr::Rollup(re) => match &*re.expr {
                                Expr::MetricExpression(me) => validate(me, re.for_subquery()),
                                _ => false,
                            },
                            _ => false,
                        }
                    } else {
                        false
                    };
                }
                _ => false,
            },
            _ => false,
        };
    }
}

impl Display for AggregationExpr {
    fn fmt(&self, f: &mut Formatter) -> fmt::Result {
        write!(f, "{}", self.function.to_string())?;
        let args_len = self.args.len();
        if args_len > 0 {
            write_list(&mut self.args.iter(), f, true)?;
        }
        if let Some(modifier) = &self.modifier {
            write!(f, " {}", modifier)?;
        }
        if self.limit > 0 {
            write!(f, " limit {}", self.limit)?;
        }
        Ok(())
    }
}

#[derive(Debug, Clone, PartialEq, Serialize, Deserialize)]
/// RollupExpr represents an MetricsQL expression which contains at least `offset` or `[...]` part.
pub struct RollupExpr {
    /// The expression for the rollup. Usually it is MetricExpr, but may be arbitrary expr
    /// if subquery is used. https://prometheus.io/blog/2019/01/28/subquery-support/
    pub expr: BExpression,

    /// window contains optional window value from square brackets. Equivalent to `range` in
    /// prometheus terminology
    ///
    /// For example, `http_requests_total[5m]` will have Window value `5m`.
    #[serde(skip_serializing_if = "Option::is_none")]
    pub window: Option<DurationExpr>,

    /// step contains optional step value from square brackets. Equivalent to `resolution`
    /// in the prometheus docs
    ///
    /// For example, `foobar[1h:3m]` will have step value `3m`.
    #[serde(skip_serializing_if = "Option::is_none")]
    pub step: Option<DurationExpr>,

    /// offset contains optional value from `offset` part.
    ///
    /// For example, `foobar{baz="aa"} offset 5m` will have offset value `5m`.
    #[serde(skip_serializing_if = "Option::is_none")]
    pub offset: Option<DurationExpr>,

    /// if set to true, then `foo[1h:]` would print the same instead of `foo[1h]`.
    pub inherit_step: bool,

    /// at contains an optional expression after `@` modifier.
    ///
    /// For example, `foo @ end()` or `bar[5m] @ 12345`
    /// See https://prometheus.io/docs/prometheus/latest/querying/basics/#modifier
    #[serde(skip_serializing_if = "Option::is_none")]
    pub at: Option<BExpression>,
}

impl RollupExpr {
    pub fn new(expr: Expr) -> Self {
        RollupExpr {
            expr: Box::new(expr),
            window: None,
            offset: None,
            step: None,
            inherit_step: false,
            at: None,
        }
    }

    pub fn for_subquery(&self) -> bool {
        self.step.is_some() || self.inherit_step
    }

    pub fn set_at(mut self, expr: impl ExpressionNode) -> Self {
        self.at = Some(Box::new(expr.cast()));
        self
    }

    pub fn set_offset(&mut self, expr: DurationExpr) {
        self.offset = Some(expr);
    }

    pub fn set_window(mut self, expr: DurationExpr) -> ParseResult<Self> {
        self.window = Some(expr);
        self.validate().map_err(|e| ParseError::General(e.into()))?;
        Ok(self)
    }

    pub fn set_expr(&mut self, expr: impl ExpressionNode) -> ParseResult<()> {
        self.expr = Box::new(expr.cast());
        self.validate().map_err(|e| ParseError::General(e.into()))
    }

    fn validate(&self) -> Result<(), String> {
        // range + subquery is not allowed (however this is syntactically invalid)
        // if self.window.is_some() && self.for_subquery() {
        //     return Err(
        //         "range and subquery are not allowed together in a rollup expression".to_string(),
        //     );
        // }
        Ok(())
    }

    pub fn return_type(&self) -> ValueType {
        // sub queries turn instant vectors into ranges
        return match (self.window.is_some(), self.for_subquery()) {
            (false, false) => ValueType::InstantVector,
            (false, true) => ValueType::RangeVector,
            (true, false) => ValueType::RangeVector,
            (true, true) => {
                ValueType::RangeVector
                // unreachable!("range and subquery are not allowed together in a rollup expression")
            }
        };
    }

    pub fn wraps_metric_expr(&self) -> bool {
        match *self.expr {
            Expr::MetricExpression(_) => true,
            _ => false,
        }
    }
}

impl Display for RollupExpr {
    fn fmt(&self, f: &mut Formatter) -> fmt::Result {
        let need_parens = match self.expr.as_ref() {
            Expr::Rollup(_) => true,
            Expr::BinaryOperator(_) => true,
            Expr::Aggregation(ae) => ae.modifier.is_some(),
            _ => false,
        };
        if need_parens {
            write!(f, "(")?;
        }
        write!(f, "{}", self.expr)?;
        if need_parens {
            write!(f, ")")?;
        }

        if self.window.is_some() || self.inherit_step || self.step.is_some() {
            write!(f, "[")?;
            if let Some(win) = &self.window {
                write!(f, "{}", win)?;
            }
            if let Some(step) = &self.step {
                write!(f, ":")?;
                write!(f, "{}", step)?;
            } else if self.inherit_step {
                write!(f, ":")?;
            }
            write!(f, "]")?;
        }
        if let Some(offset) = &self.offset {
            write!(f, " offset ")?;
            write!(f, "{}", offset)?;
        }
        if let Some(at) = &self.at {
            let parens_needed = at.is_binary_op();
            write!(f, " @ ")?;
            if parens_needed {
                write!(f, "(")?;
            }
            write!(f, "{}", at)?;
            if parens_needed {
                write!(f, ")")?;
            }
        }
        Ok(())
    }
}

/// BinaryOpExpr represents a binary operation.
#[derive(Debug, Clone, PartialEq, Serialize, Deserialize)]
pub struct BinaryExpr {
    /// left contains left arg for the `left op right` expression.
    pub left: BExpression,

    /// right contains right arg for the `left op right` expression.
    pub right: BExpression,

    /// Op is the operation itself, i.e. `+`, `-`, `*`, etc.
    pub op: Operator,

    /// bool_modifier indicates whether `bool` modifier is present.
    /// For example, `foo > bool bar`.
    pub bool_modifier: bool,

    /// If keep_metric_names is set to true, then the operation should keep metric names.
    pub keep_metric_names: bool,

    /// group_modifier contains modifier such as "on" or "ignoring".
    #[serde(skip_serializing_if = "Option::is_none")]
    pub group_modifier: Option<GroupModifier>,

    /// join_modifier contains modifier such as "group_left" or "group_right".
    #[serde(skip_serializing_if = "Option::is_none")]
    pub join_modifier: Option<JoinModifier>,

    #[serde(skip_serializing_if = "Option::is_none")]
    pub modifier: Option<BinModifier>,
}

impl BinaryExpr {
    pub fn new(op: Operator, lhs: Expr, rhs: Expr) -> Self {
        // operators can only have instant vectors or scalars
        // TODO
        BinaryExpr {
            op,
            left: Box::new(lhs),
            right: Box::new(rhs),
            join_modifier: None,
            group_modifier: None,
            bool_modifier: false,
            keep_metric_names: false,
            modifier: None,
        }
    }

    /// Unary minus. Substitute `-expr` with `0 - expr`
    pub fn new_unary_minus(expr: Expr) -> Self {
        BinaryExpr::new(Operator::Sub, Expr::from(0.0), expr)
    }

    pub fn get_group_modifier_or_default(&self) -> (GroupModifierOp, Cow<Vec<String>>) {
        match &self.group_modifier {
            None => (GroupModifierOp::Ignoring, Cow::Owned::<Vec<String>>(vec![])),
            Some(modifier) => (modifier.op, Cow::Borrowed(&modifier.labels)),
        }
    }

    pub fn is_matching_on(&self) -> bool {
        matches!(&self.modifier, Some(modifier) if modifier.is_matching_on())
    }

    pub fn is_matching_labels_not_empty(&self) -> bool {
        matches!(&self.modifier, Some(modifier) if modifier.is_matching_labels_not_empty())
    }

    /// check if labels of card and matching are joint
    pub fn is_labels_joint(&self) -> bool {
        matches!(&self.modifier, Some(modifier) if modifier.is_labels_joint())
    }

    /// intersect labels of card and matching
    pub fn intersect_labels(&self) -> Option<Vec<&String>> {
        self.modifier
            .as_ref()
            .and_then(|modifier| modifier.intersect_labels())
    }

    pub fn with_bool_modifier(mut self) -> Self {
        self.bool_modifier = true;
        self
    }

    /// Convert `num cmpOp query` expression to `query reverseCmpOp num` expression
    /// like Prometheus does. For instance, `0.5 < foo` must be converted to `foo > 0.5`
    /// in order to return valid values for `foo` that are bigger than 0.5.
    pub fn adjust_comparison_op(&mut self) -> bool {
        if self.should_adjust_comparison_op() {
            self.op = self.op.get_reverse_cmp();
            std::mem::swap(&mut self.left, &mut self.right);
            return true;
        }
        return false;
    }

    pub fn should_adjust_comparison_op(&self) -> bool {
        if !self.op.is_comparison() {
            return false;
        }

        if Expr::is_number(&self.right) || !Expr::is_scalar(&self.left) {
            return false;
        }
        true
    }

    pub fn should_reset_metric_group(&self) -> bool {
        let op = self.op;
        if op.is_comparison() && !self.bool_modifier {
            // do not reset MetricGroup for non-boolean `compare` binary ops like Prometheus does.
            return false;
        }
        match op {
            Operator::Default | Operator::If | Operator::IfNot => false,
            _ => true,
        }
    }

    pub fn return_type(&self) -> ValueType {
        let lhs_ret = self.left.return_type();
        let rhs_ret = self.right.return_type();

        match (lhs_ret, rhs_ret) {
            (ValueType::Scalar, ValueType::Scalar) => ValueType::Scalar,
            (ValueType::RangeVector, ValueType::RangeVector) => ValueType::RangeVector,
            (ValueType::InstantVector, ValueType::InstantVector) => ValueType::InstantVector,
            (ValueType::InstantVector, ValueType::Scalar) => ValueType::InstantVector,
            (ValueType::Scalar, ValueType::InstantVector) => ValueType::InstantVector,
            (ValueType::String, ValueType::String) => {
                if self.op.is_comparison() {
                    return ValueType::Scalar;
                }
                debug_assert!(
                    self.op == Operator::Add,
                    "Operator {} is not valid for (String, String)",
                    self.op
                );
                return ValueType::String;
            }
            _ => return ValueType::InstantVector,
        }
    }

    pub fn returns_bool(&self) -> bool {
        matches!(&self.modifier, Some(modifier) if modifier.return_bool)
    }

    pub fn vector_match_cardinality(&self) -> Option<&VectorMatchCardinality> {
        if let Some(modifier) = self.modifier.as_ref() {
            return Some(&modifier.card);
        }
        None
    }

    pub fn validate_modifier_labels(&self) -> ParseResult<()> {
        match (&self.group_modifier, &self.join_modifier) {
            (Some(group_modifier), Some(join_modifier)) => {
                if group_modifier.op == GroupModifierOp::On {
                    let duplicates = intersection(&group_modifier.labels, &join_modifier.labels);
                    if !duplicates.is_empty() {
                        let msg = format!(
                            "labels ({}) must not occur in ON and GROUP clause at once",
                            duplicates.join(", ")
                        );
                        return Err(ParseError::SyntaxError(msg));
                    }
                }
            }
            _ => {}
        }
        Ok(())
    }
}

impl Display for BinaryExpr {
    fn fmt(&self, f: &mut Formatter) -> fmt::Result {
        // Op is the operation itself, i.e. `+`, `-`, `*`, etc.
        if self.left.is_binary_op() {
            write!(f, "({})", self.left)?;
        } else {
            write!(f, "{}", self.left)?;
        }
        write!(f, " {}", self.op)?;
        if self.bool_modifier {
            write!(f, " bool")?;
        }
        if let Some(modifier) = &self.group_modifier {
            write!(f, " {}", modifier)?;
        }
        if let Some(modifier) = &self.join_modifier {
            write!(f, " {}", modifier)?;
        }
        write!(f, " ")?;
        if self.right.is_binary_op() {
            write!(f, "({})", self.right)?;
        } else {
            write!(f, "{}", self.right)?;
        }

        if self.keep_metric_names {
            write!(f, " keep_metric_names")?;
        }
        Ok(())
    }
}

// TODO: ParensExpr => GroupExpr
/// Expression(s) explicitly grouped in parens
#[derive(Default, Debug, Clone, PartialEq, Serialize, Deserialize)]
pub struct ParensExpr {
    pub expressions: Vec<Expr>,
}

impl ParensExpr {
    pub fn new(expressions: Vec<Expr>) -> Self {
        ParensExpr { expressions }
    }

    pub fn len(&self) -> usize {
        self.expressions.len()
    }

    pub fn is_empty(&self) -> bool {
        self.expressions.is_empty()
    }

    pub fn return_type(&self) -> ValueType {
        if self.len() == 1 {
            return self.expressions[0].return_type();
        }

        // Treat as a function with empty name, i.e. union()
        TransformFunction::Union.return_type()
    }

    pub fn to_function(self) -> FunctionExpr {
        // Treat parensExpr as a function with empty name, i.e. union()
        // todo: how to avoid clone
        let name = "union";
        let func = BuiltinFunction::from_str(name).unwrap(); // if union is not defined, we have a fatal issue

        let arg_idx = func.get_arg_idx_for_optimization(self.len());
        FunctionExpr {
            name: name.to_string(),
            args: self.expressions,
            keep_metric_names: false,
            is_scalar: false,
            return_type: TransformFunction::Union.return_type(),
            function: func,
            arg_idx_for_optimization: arg_idx,
        }
    }
}

impl Value for ParensExpr {
    fn value_type(&self) -> ValueType {
        if self.len() == 1 {
            return self.expressions[0].return_type();
        }

        // Treat as a function with empty name, i.e. union()
        TransformFunction::Union.return_type()
    }
}

impl Display for ParensExpr {
    fn fmt(&self, f: &mut Formatter) -> fmt::Result {
        write_list(&mut self.expressions.iter(), f, true)?;
        Ok(())
    }
}

impl ExpressionNode for ParensExpr {
    fn cast(self) -> Expr {
        Expr::Parens(self)
    }
}

/// WithExpr represents `with (...)` extension from MetricsQL.
#[derive(Debug, Clone, PartialEq, Serialize, Deserialize)]
pub struct WithExpr {
    pub was: Vec<WithArgExpr>,
    pub expr: BExpr,
}

impl WithExpr {
    pub fn new(expr: Expr, was: Vec<WithArgExpr>) -> Self {
        WithExpr {
            expr: Box::new(expr),
            was,
        }
    }

    pub fn return_type(&self) -> ValueType {
        self.expr.return_type()
    }
}

impl Value for WithExpr {
    fn value_type(&self) -> ValueType {
        self.expr.value_type()
    }
}

impl Display for WithExpr {
    fn fmt(&self, f: &mut Formatter) -> fmt::Result {
        write!(f, "WITH (")?;
        for (i, was) in self.was.iter().enumerate() {
            if (i + 1) < self.was.len() {
                write!(f, ", ")?;
            }
            write!(f, "{}", was)?;
        }
        write!(f, ") ")?;
        write!(f, "{}", self.expr)?;
        Ok(())
    }
}

impl ExpressionNode for WithExpr {
    fn cast(self) -> Expr {
        Expr::With(self)
    }
}

/// WithArgExpr represents a single entry from WITH expression.
#[derive(Debug, Clone, Serialize, Deserialize)]
pub struct WithArgExpr {
    pub name: String,
    pub args: Vec<String>,
    pub expr: Expr,
    pub(crate) token_range: Range<usize>,
}

impl PartialEq for WithArgExpr {
    fn eq(&self, other: &Self) -> bool {
        let res = self.name == other.name
            && self.args == other.args
            && expr_equals(&self.expr, &other.expr);
        res
    }
}

impl WithArgExpr {
    pub fn new_function<S: Into<String>>(name: S, expr: Expr, args: Vec<String>) -> Self {
        WithArgExpr {
            name: name.into(),
            args,
            expr,
            token_range: Default::default(),
        }
    }

    pub fn new<S: Into<String>>(name: S, expr: Expr, args: Vec<String>) -> Self {
        WithArgExpr {
            name: name.into(),
            args,
            expr,
            token_range: Default::default(),
        }
    }

    pub fn new_number<S: Into<String>>(name: S, value: f64) -> Self {
        Self::new(name, Expr::from(value), vec![])
    }

    pub fn new_string<S: Into<String>>(name: S, value: String) -> Self {
        Self::new(name, Expr::from(value), vec![])
    }

    pub fn return_value(&self) -> ValueType {
        self.expr.return_type()
    }
}

impl Value for WithArgExpr {
    fn value_type(&self) -> ValueType {
        self.expr.value_type()
    }
}

impl Display for WithArgExpr {
    fn fmt(&self, f: &mut Formatter) -> fmt::Result {
        write!(f, "{}", escape_ident(&self.name))?;
        write_list(self.args.iter(), f, !self.args.is_empty())?;
        write!(f, " = {}", self.expr)?;
        Ok(())
    }
}

/// A root expression node.
///
/// These are all valid root expression ast.
#[derive(Clone, Debug, PartialEq, Serialize, Deserialize)]
pub enum Expr {
    /// A single scalar number.
    Number(NumberLiteral),

    Duration(DurationExpr),

    /// A single scalar string.
    ///
    /// Prometheus' docs claim strings aren't currently implemented, but they're
    /// valid as function arguments.
    StringLiteral(String),

    /// A function call
    Function(FunctionExpr),

    /// Aggregation represents aggregate functions such as `sum(...) by (...)`
    Aggregation(AggregationExpr),

    /// A binary operator expression
    BinaryOperator(BinaryExpr),

    /// RollupExpr represents an MetricsQL expression which contains at least `offset` or `[...]` part.
    Rollup(RollupExpr),

    /// MetricExpr represents a MetricsQL metric with optional filters, i.e. `foo{...}`.
    MetricExpression(MetricExpr),

    /// A grouped expression wrapped in parentheses
    Parens(ParensExpr),

    /// String expression parsed in the context of a `with` statement.
    ///
    /// Prometheus' docs claim strings aren't currently implemented, but they're
    /// valid as function arguments.
    StringExpr(StringExpr),

    /// A MetricsQL specific WITH statement node. Transformed at parse time to one
    /// of the other variants
    With(WithExpr),

    /// An interpolated MetricsQL metric with optional filters, i.e. `foo{...}` parsed in the
    /// context of a `WITH` statement. Transformed at parse time to a MetricExpr
    WithSelector(InterpolatedSelector),
}

pub type BExpression = Box<Expr>;

impl Expr {
    pub fn is_scalar(expr: &Expr) -> bool {
        match expr {
            Expr::Duration(_) | Expr::Number(_) => true,
            Expr::Function(f) => f.is_scalar,
            _ => false,
        }
    }

    pub fn is_number(expr: &Expr) -> bool {
        matches!(expr, Expr::Number(_))
    }

    pub fn is_string(expr: &Expr) -> bool {
        matches!(expr, Expr::StringLiteral(_))
    }

    pub fn is_primitive(expr: &Expr) -> bool {
        matches!(expr, Expr::Number(_) | Expr::StringLiteral(_))
    }

    pub fn is_duration(expr: &Expr) -> bool {
        matches!(expr, Expr::Duration(_))
    }

    pub fn vectors(&self) -> Box<dyn Iterator<Item = &LabelFilter> + '_> {
        match self {
            Self::MetricExpression(v) => Box::new(v.label_filters.iter()),
            Self::Rollup(re) => Box::new(re.expr.vectors().chain(if let Some(at) = &re.at {
                at.vectors()
            } else {
                Box::new(iter::empty())
            })),
            Self::BinaryOperator(be) => Box::new(be.left.vectors().chain(be.right.vectors())),
            Self::Aggregation(ae) => Box::new(ae.args.iter().flat_map(|node| node.vectors())),
            Self::Function(fe) => Box::new(fe.args.iter().flat_map(|node| node.vectors())),
            Self::Parens(pe) => Box::new(pe.expressions.iter().flat_map(|node| node.vectors())),
            Self::Number(_)
            | Self::Duration(_)
            | Self::StringLiteral(_)
            | Self::StringExpr(_)
            | Self::With(_) => Box::new(iter::empty()),
            // this node type should not appear in the AST after parsing
            Expr::WithSelector(_) => {
                Box::new(iter::empty())
            }
        }
    }

    /**
    Return an iterator of series names present in this node.
    ```
    let query = r#"
        sum(1 - something_used{env="production"} / something_total) by (instance)
        and ignoring (instance)
        sum(rate(some_queries{instance=~"localhost\\d+"} [5m])) > 100
    "#;
    let ast = promql::parse(query).expect("valid query");
    let series: Vec<String> = ast.series_names().collect();
    assert_eq!(series, vec![
            "something_used".to_string(),
            "something_total".to_string(),
            "some_queries".to_string(),
        ],
    );
    ```
     */
    pub fn series_names(&self) -> impl Iterator<Item = String> + '_ {
        self.vectors().map(|x| {
            if x.label == NAME_LABEL {
                x.value.clone()
                // String::from_utf8(x.value.clone())
                //     .expect("series names should always be valid utf8")
            } else {
                x.label.clone()
            }
        })
    }

    pub fn contains_subquery(&self) -> bool {
        use Expr::*;
        match self {
            Function(fe) => fe.args.iter().any(|e| e.contains_subquery()),
            BinaryOperator(bo) => bo.left.contains_subquery() || bo.right.contains_subquery(),
            Aggregation(aggr) => aggr.args.iter().any(|e| e.contains_subquery()),
            Rollup(re) => re.for_subquery(),
            _ => false,
        }
    }

    pub fn return_type(&self) -> ValueType {
        match self {
            Expr::Number(_) => ValueType::Scalar,
            Expr::Duration(dur) => dur.return_type(),
            Expr::StringLiteral(_) | Expr::StringExpr(_) => ValueType::String,
            Expr::Function(fe) => fe.return_type(),
            Expr::Aggregation(ae) => ae.return_type(),
            Expr::BinaryOperator(be) => be.return_type(),
            Expr::Rollup(re) => re.return_type(),
            Expr::Parens(me) => me.return_type(),
            Expr::MetricExpression(me) => me.return_type(),
            Expr::With(w) => w.return_type(),
            Expr::WithSelector(_) => ValueType::InstantVector
        }
    }

    pub fn variant_name(&self) -> &str {
        match self {
            Expr::Number(_) => "Scalar",
            Expr::Duration(_) => "Scalar",
            Expr::StringLiteral(_) | Expr::StringExpr(_) => "String",
            Expr::Function(_) => "Function",
            Expr::Aggregation(_) => "Aggregation",
            Expr::BinaryOperator(_) => "BinaryOperator",
            Expr::Rollup(_) => "Rollup",
            Expr::Parens(_) => "Parens",
            Expr::MetricExpression(_) => "VectorSelector",
            Expr::With(_) => "With",
            Expr::WithSelector(_) => "VectorSelector",
        }
    }

    pub fn cast(self) -> Expr {
        // this code seems suspicious
        match self {
            Expr::Aggregation(a) => Expr::Aggregation(a),
            Expr::BinaryOperator(b) => Expr::BinaryOperator(b),
            Expr::Duration(d) => Expr::Duration(d),
            Expr::Function(f) => Expr::Function(f),
            Expr::Number(n) => Expr::Number(n),
            Expr::MetricExpression(m) => Expr::MetricExpression(m),
            Expr::Parens(m) => Expr::Parens(m),
            Expr::Rollup(r) => Expr::Rollup(r),
            Expr::StringLiteral(s) => Expr::StringLiteral(s),
            Expr::StringExpr(s) => Expr::StringExpr(s),
            Expr::With(w) => Expr::With(w),
            Expr::WithSelector(ws) => Expr::WithSelector(ws),
        }
    }

    pub fn is_metric_expression(&self) -> bool {
        match self {
            Expr::MetricExpression(_) => true,
            _ => false,
        }
    }

    pub fn is_binary_op(&self) -> bool {
        match self {
            Expr::BinaryOperator(_) => true,
            _ => false,
        }
    }

    /// returns a scalar expression
    pub fn scalar(value: f64) -> Expr {
        Expr::from(value)
    }

    /// returns a string literal expression
    pub fn string_literal(value: &str) -> Expr {
        Expr::from(value)
    }

    /// Return `self == other`
    pub fn eq(self, other: Expr) -> Expr {
        binary_expr(self, Operator::Eql, other)
    }

    /// Return `self != other`
    pub fn not_eq(self, other: Expr) -> Expr {
        binary_expr(self, Operator::NotEq, other)
    }

    /// Return `self > other`
    pub fn gt(self, other: Expr) -> Expr {
        binary_expr(self, Operator::Gt, other)
    }

    /// Return `self >= other`
    pub fn gt_eq(self, other: Expr) -> Expr {
        binary_expr(self, Operator::Gte, other)
    }

    /// Return `self < other`
    pub fn lt(self, other: Expr) -> Expr {
        binary_expr(self, Operator::Lt, other)
    }

    /// Return `self <= other`
    pub fn lt_eq(self, other: Expr) -> Expr {
        binary_expr(self, Operator::Lte, other)
    }

    /// Return `self AND other`
    pub fn and(self, other: Expr) -> Expr {
        binary_expr(self, Operator::And, other)
    }

    /// Return `self OR other`
    pub fn or(self, other: Expr) -> Expr {
        binary_expr(self, Operator::Or, other)
    }

    /// Calculate the modulus of two expressions.
    /// Return `self % other`
    pub fn modulus(self, other: Expr) -> Expr {
        binary_expr(self, Operator::Mod, other)
    }

    pub fn call(func: &str, args: Vec<Expr>) -> ParseResult<Expr> {
        let expr = FunctionExpr::new(func, args)?;
        Ok(Expr::Function(expr))
    }

    pub fn new_binary_expr(
        lhs: Expr,
        op: Operator,
        modifier: Option<BinModifier>,
        rhs: Expr,
    ) -> Result<Expr, String> {
        let ex = BinaryExpr {
            left: Box::new(lhs),
            right: Box::new(rhs),
            op,
            bool_modifier: false,
            keep_metric_names: false,
            group_modifier: None,
            modifier,
            join_modifier: None,
        };
        Ok(Expr::BinaryOperator(ex))
    }
}

impl Display for Expr {
    fn fmt(&self, f: &mut Formatter) -> fmt::Result {
        match self {
            Expr::Aggregation(a) => write!(f, "{}", a)?,
            Expr::BinaryOperator(be) => write!(f, "{}", be)?,
            Expr::Duration(d) => write!(f, "{}", d)?,
            Expr::Function(func) => write!(f, "{}", func)?,
            Expr::Number(n) => write!(f, "{}", n)?,
            Expr::MetricExpression(me) => write!(f, "{}", me)?,
            Expr::Parens(p) => write!(f, "({})", p)?,
            Expr::Rollup(re) => write!(f, "{}", re)?,
            Expr::StringLiteral(s) => write!(f, "{}", enquote('"', s))?,
            Expr::StringExpr(s) => write!(f, "{}", s)?,
            Expr::With(w) => write!(f, "{}", w)?,
            Expr::WithSelector(ws) => write!(f, "{}", ws)?,
        }
        Ok(())
    }
}

impl Value for Expr {
    fn value_type(&self) -> ValueType {
        match self {
            Expr::Aggregation(a) => a.return_type(),
            Expr::BinaryOperator(be) => be.return_type(),
            Expr::Duration(d) => d.return_type(),
            Expr::Function(func) => func.return_type(),
            Expr::Number(n) => n.return_type(),
            Expr::MetricExpression(me) => me.value_type(),
            Expr::Parens(p) => p.return_type(),
            Expr::Rollup(re) => re.return_type(),
            Expr::StringLiteral(_) => ValueType::String,
            Expr::StringExpr(_) => ValueType::String,
            Expr::With(w) => w.return_type(),
            Expr::WithSelector(_) => ValueType::InstantVector,
        }
    }
}

// crate private
impl Default for Expr {
    fn default() -> Self {
        Expr::from(1.0)
    }
}

impl From<f64> for Expr {
    fn from(v: f64) -> Self {
        Expr::Number(NumberLiteral::new(v))
    }
}

impl From<i64> for Expr {
    fn from(v: i64) -> Self {
        Self::from(v as f64)
    }
}

impl From<String> for Expr {
    fn from(s: String) -> Self {
        Expr::StringLiteral(s)
    }
}

impl From<&str> for Expr {
    fn from(s: &str) -> Self {
        Expr::StringLiteral(s.to_string())
    }
}

pub(crate) fn binary_expr(left: Expr, op: Operator, right: Expr) -> Expr {
    let mut expr = BinaryExpr::new(op, left, right);
    expr.bool_modifier = op.is_comparison();
    Expr::BinaryOperator(expr)
}

impl ops::Add for Expr {
    type Output = Self;

    fn add(self, rhs: Self) -> Self {
        binary_expr(self, Operator::Add, rhs)
    }
}

impl ops::Sub for Expr {
    type Output = Self;

    fn sub(self, rhs: Self) -> Self {
        binary_expr(self, Operator::Sub, rhs)
    }
}

impl ops::Mul for Expr {
    type Output = Self;

    fn mul(self, rhs: Self) -> Self {
        binary_expr(self, Operator::Mul, rhs)
    }
}

impl ops::Div for Expr {
    type Output = Self;

    fn div(self, rhs: Self) -> Self {
        binary_expr(self, Operator::Div, rhs)
    }
}

impl ops::Rem for Expr {
    type Output = Self;

    fn rem(self, rhs: Self) -> Self {
        binary_expr(self, Operator::Mod, rhs)
    }
}

impl ops::BitAnd for Expr {
    type Output = Self;

    fn bitand(self, rhs: Self) -> Self {
        binary_expr(self, Operator::And, rhs)
    }
}

impl ops::BitOr for Expr {
    type Output = Self;

    fn bitor(self, rhs: Self) -> Self {
        binary_expr(self, Operator::Or, rhs)
    }
}

impl ops::BitXor for Expr {
    type Output = Self;

    fn bitxor(self, rhs: Self) -> Self {
        binary_expr(self, Operator::Pow, rhs)
    }
}

fn intersection(labels_a: &Vec<String>, labels_b: &Vec<String>) -> Vec<String> {
    if labels_a.is_empty() || labels_b.is_empty() {
        return vec![];
    }
    let unique_a: HashSet<String> = labels_a.clone().into_iter().collect();
    let unique_b: HashSet<String> = labels_b.clone().into_iter().collect();
    unique_a
        .intersection(&unique_b)
        .map(|i| i.clone())
        .collect::<Vec<_>>()
}<|MERGE_RESOLUTION|>--- conflicted
+++ resolved
@@ -309,12 +309,6 @@
         if self.label_filters.len() != other.label_filters.len() {
             return false;
         }
-<<<<<<< HEAD
-        if self.label_filter_expressions.len() != other.label_filter_expressions.len() {
-            return false;
-        }
-=======
->>>>>>> c6691975
         let mut hasher: Xxh3 = Xxh3::new();
 
         if !self.label_filters.is_empty() {
@@ -323,33 +317,9 @@
                 hasher.reset();
                 filter.update_hash(&mut hasher);
                 set.insert(hasher.digest());
-<<<<<<< HEAD
             }
 
             for filter in &other.label_filters {
-                hasher.reset();
-                filter.update_hash(&mut hasher);
-                let hash = hasher.digest();
-                if !set.contains(&hash) {
-                    return false
-                }
-            }
-        }
-
-        if !self.label_filter_expressions.is_empty() {
-            let mut set: BTreeSet<u64> = BTreeSet::new();
-            for filter in &self.label_filter_expressions {
-                hasher.reset();
-                filter.update_hash(&mut hasher);
-                set.insert(hasher.digest());
-            }
-
-            for filter in &other.label_filter_expressions {
-=======
-            }
-
-            for filter in &other.label_filters {
->>>>>>> c6691975
                 hasher.reset();
                 filter.update_hash(&mut hasher);
                 let hash = hasher.digest();
