--- conflicted
+++ resolved
@@ -2,10 +2,7 @@
 use std::iter::repeat;
 use std::ops::Deref;
 
-<<<<<<< HEAD
-=======
 use crate::{fastnum, get_pooled_buffer};
->>>>>>> c6691975
 use crate::encoding::compress::{compress_lz4, decompress_lz4};
 use crate::encoding::int::{marshal_var_int, unmarshal_var_int};
 use crate::encoding::nearest_delta::{marshal_int64_nearest_delta, unmarshal_int64_nearest_delta};
@@ -132,7 +129,7 @@
 pub fn marshal_values(
     dst: &mut Vec<u8>,
     values: &[i64],
-    precision_bits: NonZeroU8,
+    precision_bits: u8,
 ) -> Result<(MarshalType, i64)> {
     marshal_int64_array(dst, values, precision_bits)
 }
@@ -162,7 +159,7 @@
 pub fn marshal_int64_array(
     dst: &mut Vec<u8>,
     a: &[i64],
-    precision_bits: NonZeroU8,
+    precision_bits: u8,
 ) -> Result<(MarshalType, i64)> {
     use MarshalType::*;
 
